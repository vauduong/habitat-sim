version: 2.1
gpu: &gpu
  machine:
    image: ubuntu-1604:201903-01
  resource_class: gpu.small
  environment:
    FPS_THRESHOLD: 900

jobs:
  python_lint:
    docker:
      - image: circleci/python:3.6
    steps:
      - checkout
      - run:
          name: setup
          command: |
              sudo pip install -U black flake8 flake8-bugbear flake8-comprehensions "isort[pyproject]" numpy pytest sphinx pillow tqdm hypothesis
              sudo pip install -r requirements.txt --progress-bar off
      - run:
          name: run black
          command: |
              black --version
              black --exclude '/(\.eggs|\.git|\.hg|\.mypy_cache|\.nox|\.tox|\.venv|_build|buck-out|build|dist)|examples/tutorials/(colabs|nb_python)'  habitat_sim/. examples/. tests/. setup.py --diff
              black --exclude '/(\.eggs|\.git|\.hg|\.mypy_cache|\.nox|\.tox|\.venv|_build|buck-out|build|dist)|examples/tutorials/(colabs|nb_python)'  habitat_sim/. examples/. tests/. setup.py --check
      - run:
          name: run isort
          command: |
              isort --version
              isort habitat_sim/. examples/. tests/. setup.py --diff
              isort habitat_sim/. examples/. tests/. setup.py --check-only
      - run:
          name: run flake8
          command: |
              flake8 --version
              flake8 habitat_sim/. examples/. tests/. setup.py
  cpp_lint:
    docker:
      - image: circleci/buildpack-deps:18.04
    steps:
      - checkout
      - run:
          name: setup
          command: |
              sudo apt-get update -y
              sudo apt-get install -y clang-format-8
              sudo ln -s /usr/bin/clang-format-8 /usr/bin/clang-format
              clang-format --version
      - run:
          name: run clang-format
          command: |
            find . -not -path "*/\.*" -not -path "*/deps/*" -not -path "*/obsolete/*" -not -path "*/build/*" | grep -E ".*\.(cpp|h|cu|hpp|cuh)$" | xargs -I {} bash -c "diff -u <(cat {}) <(clang-format -style=file {})"

  js_lint:
    docker:
      - image: circleci/node:11.9
    steps:
      - checkout
      - run:
          name: setup
          command: |
            npm install
      - run:
          name: run eslint
          command: |
            npm run lint

  pre-commit:
    docker:
      - image: circleci/python:3.6
    working_directory: ~/repo/

    steps:
      - checkout
      - run:
          name: Combine precommit config and python versions for caching
          command: |
            cat .pre-commit-config.yaml > pre-commit-deps.txt
            python -VV >> pre-commit-deps.txt
      - restore_cache:
          keys:
          - v1-precommit-deps-{{ checksum "pre-commit-deps.txt" }}

      - run:
          name: Install Dependencies
          command: |
            sudo pip install -U pip setuptools pre-commit
            # Install the hooks now so that they'll be cached
            pre-commit install-hooks

      - save_cache:
          paths:
            - ~/.cache/pre-commit
          key: v1-precommit-deps-{{ checksum "pre-commit-deps.txt" }}

      - run:
          name: Check Code Style using pre-commit
          command: |
            SKIP=clang-format,eslint pre-commit run --show-diff-on-failure --all-files

  install_and_test_ubuntu:
    <<: *gpu
    steps:
      - checkout:
          path: ./habitat-sim
      - run:
          name: CPU info
          no_output_timeout: 1m
          command: |
              cat /proc/cpuinfo
      - run:
          name: Install clang-tidy
          command: |
              sudo add-apt-repository "deb http://apt.llvm.org/xenial/ llvm-toolchain-xenial-9 main"
              sudo apt-get update -y || true
              sudo apt-get install -y clang-tidy-9
              sudo ln -s /usr/bin/clang-tidy-9 /usr/local/bin/clang-tidy
              clang-tidy --version
      - run:
          name: Install cmake
          no_output_timeout: 5m
          # tinyply requires CMake 3.10, so stay at that version. Ubuntu 16.04
          # has 3.5, so once tinyply is removed, we could go lower (well, if
          # anybody actually needs that)
          command: |
              echo $(git ls-remote https://github.com/facebookresearch/habitat-lab.git HEAD | awk '{ print $1}') > ./hablab_sha
              cat ./hablab_sha
              wget https://cmake.org/files/v3.10/cmake-3.10.3-Linux-x86_64.sh
              sudo mkdir /opt/cmake
              sudo sh ./cmake-3.10.3-Linux-x86_64.sh --prefix=/opt/cmake --skip-license
              sudo ln -s /opt/cmake/bin/cmake /usr/local/bin/cmake
      - run: &install_deps
          name: Install dependencies
          no_output_timeout: 20m
          command: |
              sudo apt-get update || true
              sudo apt-get install -y --no-install-recommends \
                  build-essential \
                  git \
                  curl \
                  vim \
                  ca-certificates \
                  libjpeg-dev \
                  libglm-dev \
                  libegl1-mesa-dev \
                  xorg-dev \
                  freeglut3-dev \
                  pkg-config \
                  wget \
                  zip \
                  libbullet-dev\
                  lcov\
                  unzip || true
      - run:
          name: Install Headless Chrome dependencies
          command: |
            sudo apt-get update || true
            sudo apt-get install -yq \
                  gconf-service \
                  libasound2 \
                  libatk1.0-0 \
                  libatk-bridge2.0-0 \
                  libc6 \
                  libcairo2 \
                  libcups2 \
                  libdbus-1-3  \
                  libexpat1 \
                  libfontconfig1 \
                  libgcc1 \
                  libgconf-2-4 \
                  libgdk-pixbuf2.0-0 \
                  libglib2.0-0 \
                  libgtk-3-0 \
                  libnspr4 \
                  libpango-1.0-0 \
                  libpangocairo-1.0-0 \
                  libstdc++6 \
                  libx11-6 \
                  libx11-xcb1 \
                  libxcb1 \
                  libxcomposite1 \
                  libxcursor1 \
                  libxdamage1 \
                  libxext6 \
                  libxfixes3 \
                  libxi6 \
                  libxrandr2 \
                  libxrender1 \
                  libxss1 \
                  libxtst6 \
                  ca-certificates \
                  fonts-liberation \
                  libappindicator1 \
                  libnss3 \
                  lsb-release \
                  xdg-utils \
                  wget
      - run:
          name: Install cuda
          no_output_timeout: 20m
          background: true
          command: |
              wget https://developer.download.nvidia.com/compute/cuda/repos/ubuntu1604/x86_64/cuda-repo-ubuntu1604_8.0.44-1_amd64.deb
              sudo dpkg -i cuda-repo-ubuntu1604_8.0.44-1_amd64.deb
              sudo apt-get update || true
              sudo apt-get --yes --force-yes install cuda
              touch ./cuda_installed
              nvidia-smi
      - restore_cache:
          keys:
            - conda-{{ checksum "habitat-sim/.circleci/config.yml" }}
      - run: &install_conda
          name: Install conda and dependencies
          no_output_timeout: 20m
          command: |
              if [ ! -d ~/miniconda ]
              then
                curl -o ~/miniconda.sh -O  https://repo.anaconda.com/miniconda/Miniconda3-latest-Linux-x86_64.sh
                chmod +x ~/miniconda.sh
                ~/miniconda.sh -b -p $HOME/miniconda
                rm ~/miniconda.sh
                export PATH=$HOME/miniconda/bin:$PATH
                conda create -y -n habitat python=3.6
                . activate habitat
                conda install -q -y -c conda-forge ninja numpy pytest pytest-cov ccache hypothesis
                pip install pytest-parallel typeguard
              fi
      - run:
          name: Install emscripten
          no_output_timeout: 20m
          background: true
          command: |
              if [ ! -f ~/emscripten_installed ]
              then
                export PATH=$HOME/miniconda/bin:$PATH
                . activate habitat;
                git clone -q https://github.com/emscripten-core/emsdk.git ~/emsdk
                cd ~/emsdk
                git checkout 6a4c0f98
                # Use 1.38.42 that has the following integrated:
                # https://github.com/emscripten-core/emscripten/pull/9220
                ./emsdk install 1.38.42
                ./emsdk activate 1.38.42
                touch ~/emscripten_installed
              fi
      - run:
          name: Install pytorch
          no_output_timeout: 20m
          background: true
          command: |
              if [ ! -f ~/miniconda/pytorch_installed ]
              then
                export PATH=$HOME/miniconda/bin:$PATH
                . activate habitat;
                conda install -c  conda-forge opencv -y
                conda install -y pytorch torchvision  cudatoolkit=10.0 -c pytorch
              fi
              touch ~/miniconda/pytorch_installed
      - run:
          name: Install JavaScript dependencies
          background: true
          command: |
              if [ ! -f ~/npm_deps_installed ]
              then
                wget -qO- https://raw.githubusercontent.com/nvm-sh/nvm/v0.34.0/install.sh | bash
                . ~/.bashrc
                nvm install v11.9.0
                nvm use v11.9.0
                npm install
                touch ~/npm_deps_installed
              fi
      - restore_cache:
          keys:
            - habitat-lab-{{ checksum "./hablab_sha" }}
      - restore_cache:
          keys:
            - ccache-{{ arch }}-master
            - ccache-{{ arch }}-{{ .Branch }}
          paths:
            - /home/circleci/.ccache
      - run:
          name: CCache initialization
          command: |
            export PATH=$HOME/miniconda/bin:$PATH
            . activate habitat;
            ccache --show-stats
            ccache --zero-stats
            ccache --max-size=10.0G
      - run:
          name: Build, install habitat-sim and run benchmark
          no_output_timeout: 20m
          command: |
              export PATH=$HOME/miniconda/bin:$PATH
              . activate habitat;
              cd habitat-sim
              pip install -r requirements.txt --progress-bar off
              pip install imageio imageio-ffmpeg
              python setup.py install --headless
      - run:
          name: run clang-tidy
          command: |
              export PATH=$HOME/miniconda/bin:$PATH
              . activate habitat;
              cd habitat-sim
              python tools/run-clang-tidy.py src/esp
      - run:
          name: Ccache stats
          when: always
          command: |
            export PATH=$HOME/miniconda/bin:$PATH
            . activate habitat;
            ccache --show-stats
      - save_cache:
          key: ccache-{{ arch }}-{{ .Branch }}
          background: true
          paths:
            - /home/circleci/.ccache
      - run:
          name: Download test data
          command: |

              if [ ! -d ./habitat-sim/data/scene_datasets/habitat-test-scenes/van-gogh-room.glb ]
              then
                cd habitat-sim
                wget http://dl.fbaipublicfiles.com/habitat/habitat-test-scenes.zip
                unzip habitat-test-scenes.zip
                rm habitat-test-scenes.zip
                cd ..
              fi

              if [ ! -d ./habitat-sim/data/objects/cheezit.glb ]
              then
                cd habitat-sim
<<<<<<< HEAD
                wget http://dl.fbaipublicfiles.com/habitat/objects_v0.1.zip
                unzip objects_v0.1.zip -d data/objects/
                rm objects_v0.1.zip
                wget http://dl.fbaipublicfiles.com/habitat/objects_v0.2.zip
                unzip -uo objects_v0.2.zip -d data/objects/
                rm objects_v0.2.zip
                wget http://dl.fbaipublicfiles.com/habitat/locobot_merged.zip
                unzip locobot_merged.zip -d data/objects/
                rm locobot_merged.zip
=======
                wget http://dl.fbaipublicfiles.com/habitat/objects_v0.2.zip
                unzip -uo objects_v0.2.zip -d data/objects/
                rm objects_v0.2.zip
>>>>>>> 730d429d
                wget http://dl.fbaipublicfiles.com/habitat/locobot_merged_v0.2.zip
                unzip -uo locobot_merged_v0.2.zip -d data/objects/
                rm locobot_merged_v0.2.zip
                cd ..
              fi
              if [ ! -d ./habitat-sim/data/scene_datasets/mp3d/17DRP5sb8fy/17DRP5sb8fy.glb ]
              then
                cd habitat-sim
                wget http://dl.fbaipublicfiles.com/habitat/mp3d_example.zip
                unzip mp3d_example.zip -d data/scene_datasets/mp3d/
                rm mp3d_example.zip
                cd ..
              fi
      - run:
          name: Build Javascript bindings
          command: |
              # wait for npm and emscripten install
              while [[ ! -f ~/emscripten_installed && ! -f ~/npm_deps_installed ]]; do sleep 2; done
              cd habitat-sim
              . ~/.bashrc
              export PATH=$HOME/miniconda/bin:$PATH
              . activate habitat
              export EMSCRIPTEN=$HOME/emsdk/fastcomp/emscripten
              nvm use v11.9.0
              ./build_js.sh
              # TODO: Later fix this in the cmake build step
              cp -v build_js/Release/bin/hsim_bindings.* build_js/esp/bindings_js/
      - run:
          name: Run sim benchmark
          command: |
              while [ ! -f ./cuda_installed ]; do sleep 2; done # wait for CUDA
              export PATH=$HOME/miniconda/bin:/usr/local/cuda/bin:$PATH
              . activate habitat; cd habitat-sim
              python examples/example.py --scene data/scene_datasets/habitat-test-scenes/van-gogh-room.glb --silent --test_fps_regression $FPS_THRESHOLD
      - run:
          name: Run JavaScript tests
          command: |
            cd habitat-sim
            . ~/.bashrc
            export PATH=$HOME/miniconda/bin:$PATH
            . activate habitat
            export EMSCRIPTEN=$HOME/emsdk/fastcomp/emscripten
            nvm use v11.9.0
            npm run test
      - run:
          name: Run sim tests
          command: |
              export PATH=$HOME/miniconda/bin:/usr/local/cuda/bin:$PATH
              . activate habitat; cd habitat-sim

              export PYTHONPATH=$PYTHONPATH:$(pwd)
              #This way, pytest shows partial progress
              export PYTHONUNBUFFERED=1

              # run tests with code coverage
              CORRADE_TEST_COLOR=ON GTEST_COLOR=yes ./build.sh --headless \
                --bullet \
                --with-cuda \
                --build-datatool \
                --run-tests \
                --cmake-args='-DCMAKE_CXX_FLAGS="--coverage"'

              while [ ! -f ~/miniconda/pytorch_installed ]; do sleep 2; done # wait for Pytorch
              pytest --workers 4 --cov-report=xml --typeguard-packages=habitat_sim --cov=./

              #re-build without bullet and cuda and run physics tests again
              #TODO: instead of reinstall, do this with configuration
              ./build.sh --headless
              pytest --workers 4 --cov-report=xml --cov=./ --cov-append --typeguard-packages=habitat_sim tests/test_physics.py tests/test_sensors.py

              . ~/.bashrc
              export EMSCRIPTEN=$HOME/emsdk/fastcomp/emscripten
              nvm use v11.9.0
              # Generate JS CodeConv
              npm run test_with_coverage
      - run:
          name: Upload test coverage
          background: true
          command: |
              export PATH=$HOME/miniconda/bin:/usr/local/cuda/bin:$PATH
              . activate habitat; cd habitat-sim
              #Uploading test coverage for Python code
              bash <(curl -s https://codecov.io/bash) -f coverage.xml -cF Python

              # Uploading test coverage for JS code
              bash <(curl -s https://codecov.io/bash) -f coverage_js/coverage-final.json -cF JavaScript

              #Uploading test coverage for C++ code
              lcov --directory . --capture --output-file coverage.info
              lcov --remove coverage.info "*/deps/*" --output-file coverage.info > /dev/null
              lcov --remove coverage.info "*/test/*" --output-file coverage.info > /dev/null
              lcov --remove coverage.info "*/tests/*" --output-file coverage.info > /dev/null
              bash <(curl -s https://codecov.io/bash) -f coverage.info -cF CPP
      - run:
          name: Build sim documentation
          command: |
              sudo apt install --allow-change-held-packages \
                  texlive-base \
                  texlive-latex-extra \
                  texlive-fonts-extra \
                  texlive-fonts-recommended

              export PATH=$HOME/miniconda/bin:/usr/local/cuda/bin:$PATH
              . activate habitat;
              cd habitat-sim
              # Rebuild with all options enabled
              ./build.sh --with-cuda --with-bullet
              cd docs
              conda install -y -c conda-forge doxygen==1.8.16
              conda install -y  jinja2 pygments docutils
              git submodule update --init
              ./build-public.sh
      - run:
          name: Install Habitat Lab
          command: |
              export PATH=$HOME/miniconda/bin:$PATH
              . activate habitat;
              if [ ! -d ./habitat-lab ]
              then
                git clone -q --depth 1 https://github.com/facebookresearch/habitat-lab.git
              fi
              cd habitat-lab
              pip install -r requirements.txt --progress-bar off
              ln -s ../habitat-sim/data data
              touch ~/miniconda/pip_deps_installed
      - save_cache:
          key: conda-{{ checksum "habitat-sim/.circleci/config.yml" }}
          background: true
          paths:
            - ~/miniconda
      - run:
          name: Run Habitat Lab tests
          command: |
              export PATH=$HOME/miniconda/bin:$PATH
              . activate habitat; cd habitat-lab
              python setup.py develop --all
              python setup.py test
      - save_cache:
          key: habitat-lab-{{ checksum "./hablab_sha" }}
          background: true
          paths:
            - ./habitat-lab
      - run:
          name: Build Habitat Lab documentation
          command: |
              export PATH=$HOME/miniconda/bin:/usr/local/cuda/bin:$PATH
              . activate habitat; cd habitat-lab
              python setup.py develop --all

              cd docs
              conda install -y -c conda-forge doxygen==1.8.16
              conda install -y  jinja2 pygments docutils
              ./build-public.sh
      - save_cache:
          key: docs-{{ .Branch }}-{{ .Environment.CIRCLE_SHA1 }}
          background: true
          paths:
            - ./habitat-sim/build/docs-public
      - run:
          name: Build conda Linux packages for CI
          command: |
              export PATH=$HOME/miniconda/bin:$PATH
              . activate habitat;
              cd habitat-sim
              conda install -y anaconda-client git ninja conda-build=3.18.9 # last version that works with our setup
              rm -rf build
              cd conda-build
              python linux_matrix_builder.py --ci_test

  build_conda_binaries:
    <<: *gpu
    parameters:
      AIHABITAT_CONDA_CHN:
        type: string
        default: "aihabitat"
      AIHABITAT_CONDA_CHN_PWD_VAR:
        type: string
        default: "AIHABITAT_CONDA_PWD"
      NIGHTLY_FLAG:
        type: string
        default: ""
    steps:
      - checkout:
          path: ./habitat-sim
      - restore_cache:
          keys:
            - conda-{{ checksum "habitat-sim/.circleci/config.yml" }}
      - run: *install_conda
      - run: *install_deps
      - run:
          name: Build conda Linux packages
          no_output_timeout: 240m
          command: |
              export PATH=$HOME/miniconda/bin:$PATH
              . activate habitat;
              cd habitat-sim/conda-build

              # install Docker
              curl -fsSL https://download.docker.com/linux/ubuntu/gpg | sudo apt-key add -
              sudo add-apt-repository "deb [arch=amd64] https://download.docker.com/linux/ubuntu $(lsb_release -cs) stable"
              sudo apt-get update
              apt-cache policy docker-ce
              sudo apt-get install -y docker-ce

              docker build -t hsim_condabuild_dcontainer -f Dockerfile . --build-arg AIHABITAT_CONDA_CHN_PWD=$<< parameters.AIHABITAT_CONDA_CHN_PWD_VAR >> --build-arg AIHABITAT_CONDA_CHN=<< parameters.AIHABITAT_CONDA_CHN >>
              docker run -it --ipc=host --rm -v $(pwd)/../../:/remote hsim_condabuild_dcontainer /bin/bash -c "source ~/.bashrc && conda activate py36 && cd /remote/habitat-sim/conda-build && python linux_matrix_builder.py --conda_upload << parameters.NIGHTLY_FLAG >>"

  update_docs:
    docker:
      - image: circleci/buildpack-deps:disco
    steps:
      - checkout
      - restore_cache:
          key: docs-{{ .Branch }}-{{ .Environment.CIRCLE_SHA1 }}
      - add_ssh_keys:
          fingerprints:
            - "18:88:e0:37:b1:b3:7a:23:aa:1e:f7:43:a8:5b:8e:05"
      - run:
          name: Update public documentation
          no_output_timeout: 30m
          command: |
              # Update website
              git clone git@github.com:facebookmicrosites/habitat-website.git
              cd habitat-website
              git submodule update --init

              for dir in habitat-sim habitat-lab
              do
                  rm -rf published/docs/${dir}
                  cp -r ../habitat-sim/build/docs-public/${dir} published/docs/.
              done

              git config --global user.name "Habitat"
              git config --global user.email habitat@fb.com
              NOW=$(date +"%m-%d-%Y")
              git add .
              git diff-index --quiet HEAD || git commit -m "Build habitat-sim and habitat-lab ${NOW}"
              git push origin master

              # Deploy to public
              git checkout gh-pages
              git checkout master published
              sudo apt-get update || true
              sudo apt-get install -yq \
                    rsync
              rsync -a published/ ./.
              rm -rf published
              git add .
              git diff-index --quiet HEAD || git commit -m "Build habitat-sim and habitat-lab ${NOW}"
              git push origin gh-pages

workflows:
  version: 2
  install_and_test:
    jobs:
      - python_lint
      - cpp_lint
      - js_lint
      - install_and_test_ubuntu
      - pre-commit
  nightly:
    triggers:
      - schedule:
          cron: "0 7 * * *"
          filters:
            branches:
              only:
                - master
    jobs:
      - install_and_test_ubuntu
      - update_docs:
          requires:
            - install_and_test_ubuntu
          filters:
            branches:
              only: master
      - build_conda_binaries:
          AIHABITAT_CONDA_CHN: aihabitat-nightly
          AIHABITAT_CONDA_CHN_PWD_VAR: AIHABITAT_NIGHTLY_CONDA_PWD
          NIGHTLY_FLAG: "--nightly"
          requires:
            - install_and_test_ubuntu
          filters:
            branches:
              only: master

  version_conda_release:
    jobs:
      - install_and_test_ubuntu:
          filters:
            tags:
              only: /^v[0-9]+(\.[0-9]+)*.*/ # v0.1.5-rc1
            branches:
              ignore: /.*/
      - update_docs:
          requires:
            - install_and_test_ubuntu
          filters:
            tags:
              only: /^v[0-9]+(\.[0-9]+)*.*/ # v0.1.5-rc1
            branches:
              ignore: /.*/
      - build_conda_binaries:
          requires:
            - install_and_test_ubuntu
          filters:
            tags:
              only: /^v[0-9]+(\.[0-9]+)*.*/ # v0.1.5-rc1
            branches:
              ignore: /.*/<|MERGE_RESOLUTION|>--- conflicted
+++ resolved
@@ -331,21 +331,9 @@
               if [ ! -d ./habitat-sim/data/objects/cheezit.glb ]
               then
                 cd habitat-sim
-<<<<<<< HEAD
-                wget http://dl.fbaipublicfiles.com/habitat/objects_v0.1.zip
-                unzip objects_v0.1.zip -d data/objects/
-                rm objects_v0.1.zip
                 wget http://dl.fbaipublicfiles.com/habitat/objects_v0.2.zip
                 unzip -uo objects_v0.2.zip -d data/objects/
                 rm objects_v0.2.zip
-                wget http://dl.fbaipublicfiles.com/habitat/locobot_merged.zip
-                unzip locobot_merged.zip -d data/objects/
-                rm locobot_merged.zip
-=======
-                wget http://dl.fbaipublicfiles.com/habitat/objects_v0.2.zip
-                unzip -uo objects_v0.2.zip -d data/objects/
-                rm objects_v0.2.zip
->>>>>>> 730d429d
                 wget http://dl.fbaipublicfiles.com/habitat/locobot_merged_v0.2.zip
                 unzip -uo locobot_merged_v0.2.zip -d data/objects/
                 rm locobot_merged_v0.2.zip
