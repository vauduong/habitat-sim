--- conflicted
+++ resolved
@@ -214,7 +214,7 @@
   CORRADE_VERIFY(true);
   auto testReset = [&](Simulator& simulator) {
     PathFinder::ptr pathfinder = simulator.getPathFinder();
-    auto pinholeCameraSpec = SensorSpec::create();
+    auto pinholeCameraSpec = CameraSensorSpec::create();
     pinholeCameraSpec->sensorSubType = esp::sensor::SensorSubType::Pinhole;
     pinholeCameraSpec->sensorType = SensorType::Color;
     pinholeCameraSpec->position = {0.0f, 1.5f, 5.0f};
@@ -238,29 +238,6 @@
   SimulatorConfiguration cfg;
   cfg.activeSceneName = vangogh;
   Simulator simulator(cfg);
-<<<<<<< HEAD
-  PathFinder::ptr pathfinder = simulator.getPathFinder();
-
-  auto pinholeCameraSpec = CameraSensorSpec::create();
-  pinholeCameraSpec->sensorSubType = esp::sensor::SensorSubType::Pinhole;
-  pinholeCameraSpec->sensorType = SensorType::Color;
-  pinholeCameraSpec->position = {0.0f, 1.5f, 5.0f};
-  pinholeCameraSpec->resolution = {100, 100};
-  AgentConfiguration agentConfig{};
-  agentConfig.sensorSpecifications = {pinholeCameraSpec};
-  auto agent = simulator.addAgent(agentConfig);
-
-  auto stateOrig = AgentState::create();
-  agent->getState(stateOrig);
-
-  simulator.reset();
-
-  auto stateFinal = AgentState::create();
-  agent->getState(stateFinal);
-  CORRADE_VERIFY(stateOrig->position == stateFinal->position);
-  CORRADE_VERIFY(stateOrig->rotation == stateFinal->rotation);
-  CORRADE_VERIFY(pathfinder == simulator.getPathFinder());
-=======
   testReset(simulator);
   // build simulator with MM
 
@@ -269,7 +246,6 @@
   MetadataMediator::ptr MM = MetadataMediator::create(cfg_mm);
   Simulator simulator_mm(cfg_mm, MM);
   testReset(simulator_mm);
->>>>>>> 61138e6b
 }
 
 void SimTest::checkPinholeCameraRGBAObservation(
