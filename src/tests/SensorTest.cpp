// Copyright (c) Facebook, Inc. and its affiliates.
// This source code is licensed under the MIT license found in the
// LICENSE file in the root directory of this source tree.
#include <Corrade/TestSuite/Tester.h>
#include <Magnum/Magnum.h>

#include "esp/scene/SceneManager.h"
#include "esp/scene/SceneNode.h"
#include "esp/sensor/CameraSensor.h"
#include "esp/sensor/Sensor.h"
#include "esp/sensor/SensorFactory.h"

namespace Cr = Corrade;
using namespace esp::sensor;
using namespace esp::scene;

// TODO: Add tests for different Sensors
struct SensorTest : Cr::TestSuite::Tester {
  explicit SensorTest();

  void testSensorFactory();
  void testSensorDestructors();
  void testSetParent();
};

SensorTest::SensorTest() {
  // clang-format off
  addTests({&SensorTest::testSensorFactory});
  addTests({&SensorTest::testSensorDestructors});
  addTests({&SensorTest::testSetParent});
  // clang-format on
}

void SensorTest::testSensorFactory() {
  SceneManager sceneManager_;

  int sceneID = sceneManager_.initSceneGraph();
  auto& sceneGraph = sceneManager_.getSceneGraph(sceneID);

  // retrieve root node
  auto& rootNode = sceneGraph.getRootNode();
  SceneNode& parentNode = rootNode.createChild();
  parentNode.setId(1);
  CORRADE_VERIFY(parentNode.getId() == 1);
  SceneNode& childNode = parentNode.createChild();
  childNode.setId(2);
  CORRADE_VERIFY(childNode.getId() == 2);

  // Add different uuid sensors to same node and assert increase
  auto sensorSpecA = CameraSensorSpec::create();
  sensorSpecA->uuid = "A";
  auto sensorSpecB = CameraSensorSpec::create();
  sensorSpecB->uuid = "B";
  SensorFactory::createSensors(parentNode, {sensorSpecA, sensorSpecB});
  CORRADE_VERIFY(rootNode.getNodeSensors().size() == 0);
  CORRADE_VERIFY(rootNode.getSubtreeSensors().size() == 2);
  CORRADE_VERIFY(parentNode.getNodeSensors().size() == 2);
  CORRADE_VERIFY(parentNode.getSubtreeSensors().size() == 2);

  // Add different uuid sensors to different nodes and assert increase
  auto sensorSpecC = CameraSensorSpec::create();
  sensorSpecC->uuid = "C";
  SensorFactory::createSensors(parentNode, {sensorSpecC});
  CORRADE_VERIFY(rootNode.getNodeSensors().size() == 0);
  CORRADE_VERIFY(rootNode.getSubtreeSensors().size() == 3);
  CORRADE_VERIFY(parentNode.getNodeSensors().size() == 3);
  CORRADE_VERIFY(parentNode.getSubtreeSensors().size() == 3);

  auto sensorSpecD = CameraSensorSpec::create();
  sensorSpecD->uuid = "D";
  auto sensorSpecE = CameraSensorSpec::create();
  sensorSpecE->uuid = "E";
  SensorFactory::createSensors(childNode, {sensorSpecD, sensorSpecE});
  CORRADE_VERIFY(rootNode.getNodeSensors().size() == 0);
  CORRADE_VERIFY(rootNode.getSubtreeSensors().size() == 5);
  CORRADE_VERIFY(parentNode.getNodeSensors().size() == 3);
  CORRADE_VERIFY(parentNode.getSubtreeSensors().size() == 5);
  CORRADE_VERIFY(childNode.getNodeSensors().size() == 2);
  CORRADE_VERIFY(childNode.getSubtreeSensors().size() == 2);

  // Add same uuid sensor to same node and assert that only one sensor was added
  auto sensorSpecF = CameraSensorSpec::create();
  sensorSpecF->uuid = "F";
  SensorFactory::createSensors(parentNode, {sensorSpecF, sensorSpecF});
  CORRADE_VERIFY(rootNode.getNodeSensors().size() == 0);
  CORRADE_VERIFY(rootNode.getSubtreeSensors().size() == 6);
  CORRADE_VERIFY(parentNode.getNodeSensors().size() == 4);
  CORRADE_VERIFY(parentNode.getSubtreeSensors().size() == 6);
}

void SensorTest::testSensorDestructors() {
  SceneManager sceneManager_;

  int sceneID = sceneManager_.initSceneGraph();
  auto& sceneGraph = sceneManager_.getSceneGraph(sceneID);

  // retrieve root node
  auto& rootNode = sceneGraph.getRootNode();
  SceneNode& parentNode = rootNode.createChild();
  parentNode.setId(1);
  CORRADE_VERIFY(parentNode.getId() == 1);
  SceneNode& childNode = parentNode.createChild();
  childNode.setId(2);
  CORRADE_VERIFY(childNode.getId() == 2);
  SceneNode& grandchildNode = childNode.createChild();
  grandchildNode.setId(3);
  CORRADE_VERIFY(grandchildNode.getId() == 3);
  SceneNode& grandchild2Node = childNode.createChild();
  grandchild2Node.setId(4);
  CORRADE_VERIFY(grandchild2Node.getId() == 4);
  SceneNode& greatgrandchildNode = grandchildNode.createChild();
  greatgrandchildNode.setId(5);
  CORRADE_VERIFY(greatgrandchildNode.getId() == 5);

  // Add sensors to parent node
  auto sensorSpec1A = CameraSensorSpec::create();
  sensorSpec1A->uuid = "1A";
  auto sensorSpec1B = CameraSensorSpec::create();
  sensorSpec1B->uuid = "1B";
  SensorFactory::createSensors(parentNode, {sensorSpec1A, sensorSpec1B});
  CORRADE_VERIFY(rootNode.getNodeSensors().size() == 0);
  CORRADE_VERIFY(rootNode.getSubtreeSensors().size() == 2);
  CORRADE_VERIFY(parentNode.getNodeSensors().size() == 2);
  CORRADE_VERIFY(parentNode.getSubtreeSensors().size() == 2);

  // Add sensors to child node
  auto sensorSpec2A = CameraSensorSpec::create();
  sensorSpec2A->uuid = "2A";
  auto sensorSpec2B = CameraSensorSpec::create();
  sensorSpec2B->uuid = "2B";
  auto sensorSpec2C = CameraSensorSpec::create();
  sensorSpec2C->uuid = "2C";
  SensorFactory::createSensors(childNode,
                               {sensorSpec2A, sensorSpec2B, sensorSpec2C});
  CORRADE_VERIFY(rootNode.getNodeSensors().size() == 0);
  CORRADE_VERIFY(rootNode.getSubtreeSensors().size() == 5);
  CORRADE_VERIFY(parentNode.getNodeSensors().size() == 2);
  CORRADE_VERIFY(parentNode.getSubtreeSensors().size() == 5);
  CORRADE_VERIFY(childNode.getNodeSensors().size() == 3);
  CORRADE_VERIFY(childNode.getSubtreeSensors().size() == 3);

  // Add sensors to grandchild node
  auto sensorSpec3A = CameraSensorSpec::create();
  sensorSpec3A->uuid = "3A";
  auto sensorSpec3B = CameraSensorSpec::create();
  sensorSpec3B->uuid = "3B";
  auto sensorSpec3C = CameraSensorSpec::create();
  sensorSpec3C->uuid = "3C";
  auto sensorSpec3D = CameraSensorSpec::create();
  sensorSpec3D->uuid = "3D";
  SensorFactory::createSensors(
      grandchildNode, {sensorSpec3A, sensorSpec3B, sensorSpec3C, sensorSpec3D});
  CORRADE_VERIFY(rootNode.getNodeSensors().size() == 0);
  CORRADE_VERIFY(rootNode.getSubtreeSensors().size() == 9);
  CORRADE_VERIFY(parentNode.getNodeSensors().size() == 2);
  CORRADE_VERIFY(parentNode.getSubtreeSensors().size() == 9);
  CORRADE_VERIFY(childNode.getNodeSensors().size() == 3);
  CORRADE_VERIFY(childNode.getSubtreeSensors().size() == 7);
  CORRADE_VERIFY(grandchildNode.getNodeSensors().size() == 4);
  CORRADE_VERIFY(grandchildNode.getSubtreeSensors().size() == 4);

  // Add sensors to grandchild2 node
  auto sensorSpec4A = CameraSensorSpec::create();
  sensorSpec4A->uuid = "4A";
  auto sensorSpec4B = CameraSensorSpec::create();
  sensorSpec4B->uuid = "4B";
  SensorFactory::createSensors(grandchild2Node, {sensorSpec4A, sensorSpec4B});
  CORRADE_VERIFY(rootNode.getNodeSensors().size() == 0);
  CORRADE_VERIFY(rootNode.getSubtreeSensors().size() == 11);
  CORRADE_VERIFY(parentNode.getNodeSensors().size() == 2);
  CORRADE_VERIFY(parentNode.getSubtreeSensors().size() == 11);
  CORRADE_VERIFY(childNode.getNodeSensors().size() == 3);
  CORRADE_VERIFY(childNode.getSubtreeSensors().size() == 9);
  CORRADE_VERIFY(grandchildNode.getNodeSensors().size() == 4);
  CORRADE_VERIFY(grandchildNode.getSubtreeSensors().size() == 4);
  CORRADE_VERIFY(grandchild2Node.getNodeSensors().size() == 2);
  CORRADE_VERIFY(grandchild2Node.getSubtreeSensors().size() == 2);

  // Add sensors to greatgrandchild node
  auto sensorSpec5A = CameraSensorSpec::create();
  sensorSpec5A->uuid = "5A";
  auto sensorSpec5B = CameraSensorSpec::create();
  sensorSpec5B->uuid = "5B";
  SensorFactory::createSensors(greatgrandchildNode,
                               {sensorSpec5A, sensorSpec5B});
  CORRADE_VERIFY(rootNode.getNodeSensors().size() == 0);
  CORRADE_VERIFY(rootNode.getSubtreeSensors().size() == 13);
  CORRADE_VERIFY(parentNode.getNodeSensors().size() == 2);
  CORRADE_VERIFY(parentNode.getSubtreeSensors().size() == 13);
  CORRADE_VERIFY(childNode.getNodeSensors().size() == 3);
  CORRADE_VERIFY(childNode.getSubtreeSensors().size() == 11);
  CORRADE_VERIFY(grandchildNode.getNodeSensors().size() == 4);
  CORRADE_VERIFY(grandchildNode.getSubtreeSensors().size() == 6);
  CORRADE_VERIFY(grandchild2Node.getNodeSensors().size() == 2);
  CORRADE_VERIFY(grandchild2Node.getSubtreeSensors().size() == 2);
  CORRADE_VERIFY(greatgrandchildNode.getNodeSensors().size() == 2);
  CORRADE_VERIFY(greatgrandchildNode.getSubtreeSensors().size() == 2);

  // Remove sensor from parentNode
<<<<<<< HEAD
  SensorFactory::deleteSensor(parentNode, "1A");
=======
  SensorFactory::deleteSubtreeSensor(parentNode, "1A");
>>>>>>> 78243c50
  CORRADE_VERIFY(rootNode.getNodeSensors().size() == 0);
  CORRADE_VERIFY(rootNode.getSubtreeSensors().size() == 12);
  CORRADE_VERIFY(parentNode.getNodeSensors().size() == 1);
  CORRADE_VERIFY(parentNode.getSubtreeSensors().size() == 12);
  CORRADE_VERIFY(childNode.getNodeSensors().size() == 3);
  CORRADE_VERIFY(childNode.getSubtreeSensors().size() == 11);
  CORRADE_VERIFY(grandchildNode.getNodeSensors().size() == 4);
  CORRADE_VERIFY(grandchildNode.getSubtreeSensors().size() == 6);
  CORRADE_VERIFY(grandchild2Node.getNodeSensors().size() == 2);
  CORRADE_VERIFY(grandchild2Node.getSubtreeSensors().size() == 2);
  CORRADE_VERIFY(greatgrandchildNode.getNodeSensors().size() == 2);
  CORRADE_VERIFY(greatgrandchildNode.getSubtreeSensors().size() == 2);

  // Remove sensor from child node
<<<<<<< HEAD
  SensorFactory::deleteSensor(parentNode, "2A");
=======
  SensorFactory::deleteSubtreeSensor(parentNode, "2A");
>>>>>>> 78243c50
  CORRADE_VERIFY(rootNode.getNodeSensors().size() == 0);
  CORRADE_VERIFY(rootNode.getSubtreeSensors().size() == 11);
  CORRADE_VERIFY(parentNode.getNodeSensors().size() == 1);
  CORRADE_VERIFY(parentNode.getSubtreeSensors().size() == 11);
  CORRADE_VERIFY(childNode.getNodeSensors().size() == 2);
  CORRADE_VERIFY(childNode.getSubtreeSensors().size() == 10);
  CORRADE_VERIFY(grandchildNode.getNodeSensors().size() == 4);
  CORRADE_VERIFY(grandchildNode.getSubtreeSensors().size() == 6);
  CORRADE_VERIFY(grandchild2Node.getNodeSensors().size() == 2);
  CORRADE_VERIFY(grandchild2Node.getSubtreeSensors().size() == 2);
  CORRADE_VERIFY(greatgrandchildNode.getNodeSensors().size() == 2);
  CORRADE_VERIFY(greatgrandchildNode.getSubtreeSensors().size() == 2);

  // Remove sensor from grandchild node
<<<<<<< HEAD
  SensorFactory::deleteSensor(parentNode, "3A");
=======
  SensorFactory::deleteSubtreeSensor(parentNode, "3A");
>>>>>>> 78243c50
  CORRADE_VERIFY(rootNode.getNodeSensors().size() == 0);
  CORRADE_VERIFY(rootNode.getSubtreeSensors().size() == 10);
  CORRADE_VERIFY(parentNode.getNodeSensors().size() == 1);
  CORRADE_VERIFY(parentNode.getSubtreeSensors().size() == 10);
  CORRADE_VERIFY(childNode.getNodeSensors().size() == 2);
  CORRADE_VERIFY(childNode.getSubtreeSensors().size() == 9);
  CORRADE_VERIFY(grandchildNode.getNodeSensors().size() == 3);
  CORRADE_VERIFY(grandchildNode.getSubtreeSensors().size() == 5);
  CORRADE_VERIFY(grandchild2Node.getNodeSensors().size() == 2);
  CORRADE_VERIFY(grandchild2Node.getSubtreeSensors().size() == 2);
  CORRADE_VERIFY(greatgrandchildNode.getNodeSensors().size() == 2);
  CORRADE_VERIFY(greatgrandchildNode.getSubtreeSensors().size() == 2);

  // Remove sensor from greatgrandchild node
<<<<<<< HEAD
  SensorFactory::deleteSensor(parentNode, "5A");
=======
  SensorFactory::deleteSubtreeSensor(parentNode, "5A");
>>>>>>> 78243c50
  CORRADE_VERIFY(rootNode.getNodeSensors().size() == 0);
  CORRADE_VERIFY(rootNode.getSubtreeSensors().size() == 9);
  CORRADE_VERIFY(parentNode.getNodeSensors().size() == 1);
  CORRADE_VERIFY(parentNode.getSubtreeSensors().size() == 9);
  CORRADE_VERIFY(childNode.getNodeSensors().size() == 2);
  CORRADE_VERIFY(childNode.getSubtreeSensors().size() == 8);
  CORRADE_VERIFY(grandchildNode.getNodeSensors().size() == 3);
  CORRADE_VERIFY(grandchildNode.getSubtreeSensors().size() == 4);
  CORRADE_VERIFY(grandchild2Node.getNodeSensors().size() == 2);
  CORRADE_VERIFY(grandchild2Node.getSubtreeSensors().size() == 2);
  CORRADE_VERIFY(greatgrandchildNode.getNodeSensors().size() == 1);
  CORRADE_VERIFY(greatgrandchildNode.getSubtreeSensors().size() == 1);

  // Remove grandchild node and assert grandchild2Node still exists
  // Before, verify that childNode has 2 children nodes
  auto* grandchild = childNode.children().first();
  CORRADE_VERIFY(grandchild != nullptr);
  // remaining grandchild is grandchild2 with id 4
  CORRADE_VERIFY(dynamic_cast<SceneNode*>(grandchild)->getId() == 3);
  CORRADE_VERIFY(dynamic_cast<SceneNode*>(grandchild->nextSibling())->getId() ==
                 4);

  delete (&grandchildNode);
  CORRADE_VERIFY(rootNode.getNodeSensors().size() == 0);
  CORRADE_VERIFY(rootNode.getSubtreeSensors().size() == 5);
  CORRADE_VERIFY(parentNode.getNodeSensors().size() == 1);
  CORRADE_VERIFY(parentNode.getSubtreeSensors().size() == 5);
  CORRADE_VERIFY(childNode.getNodeSensors().size() == 2);
  CORRADE_VERIFY(childNode.getSubtreeSensors().size() == 4);
  CORRADE_VERIFY(grandchild2Node.getNodeSensors().size() == 2);
  CORRADE_VERIFY(grandchild2Node.getSubtreeSensors().size() == 2);

  // After, verify that childNode has 1 child node with id 4 (grandchild2Node)
  // and 2 children nodes with id 2, and no other children
  grandchild = childNode.children().first();
  CORRADE_VERIFY(grandchild != nullptr);
  // remaining grandchild is grandchild2 with id 4
  CORRADE_VERIFY(dynamic_cast<SceneNode*>(grandchild)->getId() == 4);
  auto* nextGrandchild = grandchild->nextSibling();
  CORRADE_VERIFY(dynamic_cast<SceneNode*>(nextGrandchild)->getId() == 2);
  nextGrandchild = nextGrandchild->nextSibling();
  CORRADE_VERIFY(dynamic_cast<SceneNode*>(nextGrandchild)->getId() == 2);
  nextGrandchild = nextGrandchild->nextSibling();
  CORRADE_VERIFY(!nextGrandchild);

  // Delete sensor that doesn't exist
  // Message that Sensor does not exist will be logged, but no errors will be
  // thrown
<<<<<<< HEAD
  SensorFactory::deleteSensor(parentNode, "1C");
=======
  SensorFactory::deleteSubtreeSensor(parentNode, "1C");
>>>>>>> 78243c50
}

void SensorTest::testSetParent() {
  SceneManager sceneManager_;

  int sceneID = sceneManager_.initSceneGraph();
  auto& sceneGraph = sceneManager_.getSceneGraph(sceneID);

  // retrieve root node
  auto& rootNode = sceneGraph.getRootNode();
  SceneNode& parentNode = rootNode.createChild();
  parentNode.setId(1);
  CORRADE_VERIFY(parentNode.getId() == 1);
  SceneNode& childNode = parentNode.createChild();
  childNode.setId(2);
  CORRADE_VERIFY(childNode.getId() == 2);
  SceneNode& grandchildNode = childNode.createChild();
  grandchildNode.setId(3);
  CORRADE_VERIFY(grandchildNode.getId() == 3);
  SceneNode& child2Node = childNode.createChild();
  child2Node.setId(4);
  CORRADE_VERIFY(child2Node.getId() == 4);

  // Add sensors to child2 node and assert correct number of sensors in child
  // and parent subtreeSensorSuites
  auto sensorSpec4A = CameraSensorSpec::create();
  sensorSpec4A->uuid = "4A";
  auto sensorSpec4B = CameraSensorSpec::create();
  sensorSpec4B->uuid = "4B";
  SensorFactory::createSensors(child2Node, {sensorSpec4A, sensorSpec4B});
  CORRADE_VERIFY(rootNode.getNodeSensors().size() == 0);
  CORRADE_VERIFY(rootNode.getSubtreeSensors().size() == 2);
  CORRADE_VERIFY(parentNode.getNodeSensors().size() == 0);
  CORRADE_VERIFY(parentNode.getSubtreeSensors().size() == 2);
  CORRADE_VERIFY(childNode.getNodeSensors().size() == 0);
  CORRADE_VERIFY(childNode.getSubtreeSensors().size() == 2);
  CORRADE_VERIFY(grandchildNode.getNodeSensors().size() == 0);
  CORRADE_VERIFY(grandchildNode.getSubtreeSensors().size() == 0);
  CORRADE_VERIFY(child2Node.getNodeSensors().size() == 2);
  CORRADE_VERIFY(child2Node.getSubtreeSensors().size() == 2);

  // Set parent of child2 node to parentNode and assert correct number of
  // sensors in child and parent subtreeSensorSuites
  child2Node.setParent(&parentNode);
  // Assert rootNode SensorSuites unchanged
  CORRADE_VERIFY(rootNode.getNodeSensors().size() == 0);
  CORRADE_VERIFY(rootNode.getSubtreeSensors().size() == 2);
  // Assert parentNode subtreeSensorSuite unchanged
  CORRADE_VERIFY(parentNode.getNodeSensors().size() == 0);
  CORRADE_VERIFY(parentNode.getSubtreeSensors().size() == 2);
  // Assert childNode subtreeSensorSuite no longer holds sensors
  CORRADE_VERIFY(childNode.getNodeSensors().size() == 0);
  CORRADE_VERIFY(childNode.getSubtreeSensors().size() == 0);
  // Assert grandchildNode subtreeSensorSuite unchanged
  CORRADE_VERIFY(grandchildNode.getNodeSensors().size() == 0);
  CORRADE_VERIFY(grandchildNode.getSubtreeSensors().size() == 0);
  // Assert child2Node subtreeSensorSuite unchanged
  CORRADE_VERIFY(child2Node.getNodeSensors().size() == 2);
  CORRADE_VERIFY(child2Node.getSubtreeSensors().size() == 2);

  // Set parent of sensor to grandchildNode and assert correct number of sensors
  // in sensorSuites
  parentNode.getSubtreeSensorSuite().get("4A").node().setParent(
      &grandchildNode);
  // Assert rootNode SensorSuites unchanged
  CORRADE_VERIFY(rootNode.getNodeSensors().size() == 0);
  CORRADE_VERIFY(rootNode.getSubtreeSensors().size() == 2);
  // Assert parentNode subtreeSensorSuite unchanged
  CORRADE_VERIFY(parentNode.getNodeSensors().size() == 0);
  CORRADE_VERIFY(parentNode.getSubtreeSensors().size() == 2);
  // Assert childNode subtreeSensorSuite no longer holds sensors
  CORRADE_VERIFY(childNode.getNodeSensors().size() == 0);
  CORRADE_VERIFY(childNode.getSubtreeSensors().size() == 1);
  // Assert grandchildNode subtreeSensorSuite unchanged
  CORRADE_VERIFY(grandchildNode.getNodeSensors().size() == 1);
  CORRADE_VERIFY(grandchildNode.getSubtreeSensors().size() == 1);
  // Assert child2Node subtreeSensorSuite decreases
  CORRADE_VERIFY(child2Node.getNodeSensors().size() == 1);
  CORRADE_VERIFY(child2Node.getSubtreeSensors().size() == 1);
}

CORRADE_TEST_MAIN(SensorTest)<|MERGE_RESOLUTION|>--- conflicted
+++ resolved
@@ -197,11 +197,7 @@
   CORRADE_VERIFY(greatgrandchildNode.getSubtreeSensors().size() == 2);
 
   // Remove sensor from parentNode
-<<<<<<< HEAD
-  SensorFactory::deleteSensor(parentNode, "1A");
-=======
   SensorFactory::deleteSubtreeSensor(parentNode, "1A");
->>>>>>> 78243c50
   CORRADE_VERIFY(rootNode.getNodeSensors().size() == 0);
   CORRADE_VERIFY(rootNode.getSubtreeSensors().size() == 12);
   CORRADE_VERIFY(parentNode.getNodeSensors().size() == 1);
@@ -216,15 +212,8 @@
   CORRADE_VERIFY(greatgrandchildNode.getSubtreeSensors().size() == 2);
 
   // Remove sensor from child node
-<<<<<<< HEAD
-  SensorFactory::deleteSensor(parentNode, "2A");
-=======
   SensorFactory::deleteSubtreeSensor(parentNode, "2A");
->>>>>>> 78243c50
-  CORRADE_VERIFY(rootNode.getNodeSensors().size() == 0);
-  CORRADE_VERIFY(rootNode.getSubtreeSensors().size() == 11);
-  CORRADE_VERIFY(parentNode.getNodeSensors().size() == 1);
-  CORRADE_VERIFY(parentNode.getSubtreeSensors().size() == 11);
+  CORRADE_VERIFY(parentNode.getNodeSensors().size() == 1);
   CORRADE_VERIFY(childNode.getNodeSensors().size() == 2);
   CORRADE_VERIFY(childNode.getSubtreeSensors().size() == 10);
   CORRADE_VERIFY(grandchildNode.getNodeSensors().size() == 4);
@@ -235,11 +224,7 @@
   CORRADE_VERIFY(greatgrandchildNode.getSubtreeSensors().size() == 2);
 
   // Remove sensor from grandchild node
-<<<<<<< HEAD
-  SensorFactory::deleteSensor(parentNode, "3A");
-=======
   SensorFactory::deleteSubtreeSensor(parentNode, "3A");
->>>>>>> 78243c50
   CORRADE_VERIFY(rootNode.getNodeSensors().size() == 0);
   CORRADE_VERIFY(rootNode.getSubtreeSensors().size() == 10);
   CORRADE_VERIFY(parentNode.getNodeSensors().size() == 1);
@@ -254,11 +239,7 @@
   CORRADE_VERIFY(greatgrandchildNode.getSubtreeSensors().size() == 2);
 
   // Remove sensor from greatgrandchild node
-<<<<<<< HEAD
-  SensorFactory::deleteSensor(parentNode, "5A");
-=======
   SensorFactory::deleteSubtreeSensor(parentNode, "5A");
->>>>>>> 78243c50
   CORRADE_VERIFY(rootNode.getNodeSensors().size() == 0);
   CORRADE_VERIFY(rootNode.getSubtreeSensors().size() == 9);
   CORRADE_VERIFY(parentNode.getNodeSensors().size() == 1);
@@ -307,11 +288,7 @@
   // Delete sensor that doesn't exist
   // Message that Sensor does not exist will be logged, but no errors will be
   // thrown
-<<<<<<< HEAD
-  SensorFactory::deleteSensor(parentNode, "1C");
-=======
   SensorFactory::deleteSubtreeSensor(parentNode, "1C");
->>>>>>> 78243c50
 }
 
 void SensorTest::testSetParent() {
