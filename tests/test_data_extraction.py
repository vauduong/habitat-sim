--- conflicted
+++ resolved
@@ -30,15 +30,9 @@
         return self.extractor[idx]
 
 
-<<<<<<< HEAD
-# def test_topdown_view(sim):
-#     tdv = TopdownView(sim, res=0.1)
-#     topdown_view = tdv.topdown_view
-=======
 def test_topdown_view(sim):
     tdv = TopdownView(sim, height=0.0, pixels_per_meter=0.1)
     topdown_view = tdv.topdown_view
->>>>>>> 358e2f70
 
 
 def test_data_extractor_end_to_end(sim):
